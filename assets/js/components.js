jQuery(function () {
  const columns = [
    {
      data: 'attributes.name',
      createdCell: function (td, _cellData, rowData) {
        $(td).html(
          `<a class="govuk-link--no-visited-state" href="/components/${cleanColumnOutput(rowData.attributes.name)}">${cleanColumnOutput(
            rowData.attributes.name,
          )}</a>`,
        )
      },
    },
    {
      data: 'attributes.product.data.attributes.p_id',
      createdCell: function (td, _cellData, rowData) {
        const link = rowData.attributes.product.data
          ? `<a class="govuk-link--no-visited-state" href="/products/${rowData.attributes.product.data.attributes.slug}">${cleanColumnOutput(
              rowData.attributes.product.data.attributes.p_id,
            )}</a>`
          : 'N/A'
        $(td).html(link)
      },
    },
    {
      data: 'attributes.product.data.attributes.name',
      createdCell: function (td, _cellData, rowData) {
        const link = rowData.attributes.product.data
          ? `<a class="govuk-link--no-visited-state" href="/products/${rowData.attributes.product.data.attributes.slug}">${cleanColumnOutput(
              rowData.attributes.product.data.attributes.name,
            )}</a>`
          : 'N/A'
        $(td).html(link)
      },
    },
    {
      data: 'attributes.github_repo',
      createdCell: function (td, _cellData, rowData) {
        $(td).html(
          `<a class="govuk-link--no-visited-state" href="https://github.com/ministryofjustice/${rowData.attributes.github_repo}" target="_blank" data-test="github-repo"> ${rowData.attributes.github_repo}</a>`,
        )
      },
    },
    {
      data: 'attributes.github_enforce_admins_enabled',
      visible: false,
      createdCell: function (td, _cellData, rowData) {
        $(td).html(`${rowData.attributes.github_enforce_admins_enabled}`)
      },
    },
    {
      data: 'attributes.environments',
      visible: false,
      render: function (data, type, row, meta) {
        const environments = row.attributes.environments
        const prodEnvironments = environments ? environments.filter(env => env.name === 'prod') : []

        let prodSlackChannel = ''
        if (prodEnvironments.length === 0) {
          return 'No Prod Environment'
        }

        prodSlackChannel = prodEnvironments
          .map(env => {
            return env.alerts_slack_channel === null ? 'Not set' : `${env.alerts_slack_channel}`
          })
          .join(', ')

        return prodSlackChannel
      },
    },
    {
      data: null,
      createdCell: function (td, _cellData, rowData) {
<<<<<<< HEAD
        const adminTeams = rowData.attributes.github_project_teams_admin
          .map(githubTeam => `<li><a href="/github-teams/${githubTeam}">${githubTeam}</a></li>`)
          .join('')

        const writeTeams = rowData.attributes.github_project_teams_write
          .map(githubTeam => `<li><a href="/github-teams/${githubTeam}">${githubTeam}</a></li>`)
          .join('')
        const maintainTeams = rowData.attributes.github_project_teams_maintain
          .map(githubTeam => `<li><a href="/github-teams/${githubTeam}">${githubTeam}</a></li>`)
          .join('')

        const detailsContent = `<details class="govuk-details">
            <summary class="govuk-details__summary">
              <span class="govuk-details__summary-text">Links</span>
            </summary>
            <div class="govuk-details__text">
              <strong>Admin Teams:</strong>
              <ul>${adminTeams || '<li>No Teams with Admin Access</li>'}</ul>
              <strong>Write Teams:</strong>
              <ul>${writeTeams || '<li>No Teams with Write Access</li>'}</ul>
              <strong>Maintain Teams:</strong>
              <ul>${writeTeams || '<li>No Teams with Write Access</li>'}</ul>
            </div>
          </details>`
=======
        const adminTeams = renderGithubTeams(
          rowData.attributes.github_project_teams_admin,
          'No Teams with Admin Access',
        )
        const writeTeams = renderGithubTeams(
          rowData.attributes.github_project_teams_write,
          'No Teams with Write Access',
        )
        const maintainTeams = renderGithubTeams(
          rowData.attributes.github_project_teams_maintain,
          'No Teams with Maintain Access',
        )
        const detailsContent = `<details class="govuk-details">
          <summary class="govuk-details__summary">
            <span class="govuk-details__summary-text">Links</span>
          </summary>
          <div class="govuk-details__text">
            <strong>Admin Teams:</strong>
            <ul>${adminTeams}</ul>
            <strong>Write Teams:</strong>
            <ul>${writeTeams}</ul>
            <strong>Maintain Teams:</strong>
            <ul>${maintainTeams}</ul>
          </div>
        </details>`
>>>>>>> 725caca2
        $(td).html(detailsContent)
      },
    },
    {
      data: 'attributes.github_project_teams_admin',
      visible: false,
      createdCell: function (td, _cellData, rowData) {
        const githubTeams = rowData.attributes.github_project_teams_admin
          .map(githubTeam => `<li><a href="/github-teams/${githubTeam}">${githubTeam}</a></li>`)
          .join('')

        if (githubTeams) {
          $(td).html(githubTeams)
        } else {
          $(td).html('No Teams with Admin Access')
        }
      },
    },
    {
      data: 'attributes.github_project_teams_write',
      visible: false,
      createdCell: function (td, _cellData, rowData) {
        const githubTeams = rowData.attributes.github_project_teams_write
          .map(githubTeam => `<li><a href="/github-teams/${githubTeam}">${githubTeam}</a></li>`)
          .join('')

        if (githubTeams) {
          $(td).html(githubTeams)
        } else {
          $(td).html('No Teams with Write Access')
        }
      },
    },
    {
      data: 'attributes.github_project_teams_maintain',
      visible: false,
      createdCell: function (td, _cellData, rowData) {
        const githubTeams = rowData.attributes.github_project_teams_maintain
          .map(githubTeam => `<li><a href="/github-teams/${githubTeam}">${githubTeam}</a></li>`)
          .join('')

        if (githubTeams) {
          $(td).html(githubTeams)
        } else {
          $(td).html('No Teams with maintain Access')
        }
      },
    },
  ]

  createTable({
    id: 'componentsTable',
    ajaxUrl: '/components/data',
    orderColumn: 0,
    orderType: 'asc',
    columns,
  })
})

const renderGithubTeams = (teams, noTeamsMessage) => {
  return (
    teams
      .map(
        githubTeam =>
          `<li><a href="/github-teams/${githubTeam}  class="govuk-link govuk-link--no-visited-state">${githubTeam}</a></li>`,
      )
      .join('') || `<li>${noTeamsMessage}</li>`
  )
}<|MERGE_RESOLUTION|>--- conflicted
+++ resolved
@@ -71,32 +71,6 @@
     {
       data: null,
       createdCell: function (td, _cellData, rowData) {
-<<<<<<< HEAD
-        const adminTeams = rowData.attributes.github_project_teams_admin
-          .map(githubTeam => `<li><a href="/github-teams/${githubTeam}">${githubTeam}</a></li>`)
-          .join('')
-
-        const writeTeams = rowData.attributes.github_project_teams_write
-          .map(githubTeam => `<li><a href="/github-teams/${githubTeam}">${githubTeam}</a></li>`)
-          .join('')
-        const maintainTeams = rowData.attributes.github_project_teams_maintain
-          .map(githubTeam => `<li><a href="/github-teams/${githubTeam}">${githubTeam}</a></li>`)
-          .join('')
-
-        const detailsContent = `<details class="govuk-details">
-            <summary class="govuk-details__summary">
-              <span class="govuk-details__summary-text">Links</span>
-            </summary>
-            <div class="govuk-details__text">
-              <strong>Admin Teams:</strong>
-              <ul>${adminTeams || '<li>No Teams with Admin Access</li>'}</ul>
-              <strong>Write Teams:</strong>
-              <ul>${writeTeams || '<li>No Teams with Write Access</li>'}</ul>
-              <strong>Maintain Teams:</strong>
-              <ul>${writeTeams || '<li>No Teams with Write Access</li>'}</ul>
-            </div>
-          </details>`
-=======
         const adminTeams = renderGithubTeams(
           rowData.attributes.github_project_teams_admin,
           'No Teams with Admin Access',
@@ -122,7 +96,6 @@
             <ul>${maintainTeams}</ul>
           </div>
         </details>`
->>>>>>> 725caca2
         $(td).html(detailsContent)
       },
     },
