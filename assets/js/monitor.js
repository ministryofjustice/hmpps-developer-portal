const lastIds = {}
const data = {}

<<<<<<< HEAD
jQuery(async function () {
=======
jQuery(function () {
>>>>>>> 9e817a9b
  const monitorType = $('#monitorType').val()

  if (monitorType !== '') {
    const dropDownTypeIdValue = Number.parseInt($(`#${monitorType}`).val())
    const dropDownTypeId = Number.isNaN(dropDownTypeIdValue) ? '0' : dropDownTypeIdValue

<<<<<<< HEAD
    await populateComponentTable(monitorType, dropDownTypeId)
=======
    populateComponentTable(monitorType, dropDownTypeId)
>>>>>>> 9e817a9b
  }

  $('#updateProduct,#updateTeam,#updateServiceArea').on('click', async e => {
    e.preventDefault(e)

    let dropDownType = ''

    switch (e.target.id) {
      case 'updateProduct':
        dropDownType = 'product'
        break
      case 'updateTeam':
        dropDownType = 'team'
        break
      default:
        dropDownType = 'serviceArea'
    }

    const dropDownText = $(`#${dropDownType} option:selected`).text()
    const dropDownTypeIdValue = Number.parseInt($(`#${dropDownType}`).val())
    const dropDownTypeId = Number.isNaN(dropDownTypeIdValue) ? '0' : dropDownTypeIdValue

<<<<<<< HEAD
    history.pushState({ info: 'dropdown change' }, '', `/monitor/${dropDownType}/${formatMonitorName(dropDownText)}`)

    await populateComponentTable(dropDownType, dropDownTypeId)
=======
    populateComponentTable(dropDownType, dropDownTypeId)
>>>>>>> 9e817a9b
  })
})

const watch = async () => {
  await fetchMessages(lastIds)

  setTimeout(watch, 30000)
}

const fetchMessages = async streams => {
  const csrfToken = $('#csrf').val()
  const response = await fetch('/monitor/queue', {
    method: 'POST',
    credentials: 'same-origin',
    headers: {
      Accept: 'application/json',
      'Content-Type': 'application/json',
      'X-CSRF-Token': csrfToken,
    },
    body: JSON.stringify({ streams }),
  })

  if (!response.ok) {
    throw new Error('There was a problem fetching the component data')
  }

  try {
    const streamJson = await response.json()

    streamJson.forEach(stream => {
      const streamName = stream.name
      const streamNameParts = streamName.split(':')
      const streamType = streamNameParts[0].charAt(0)
      const component = streamNameParts[1]
      const environment = streamNameParts[2]
      const lastMessage = stream.messages[stream.messages.length - 1]

      if (lastIds[streamName]) {
        lastIds[streamName] = lastMessage.id
      }

      if (data.hasOwnProperty(streamName)) {
        data[streamName] = lastMessage.message
        const dateString = new Date().toTimeString().substring(0, 8)
        $(`#tile-${component}-${environment} .statusTileLastRefresh`).text(dateString)

        switch (streamType) {
          case 'v':
            $(`#tile-${component}-${environment} .statusTileBuild`).text(data[streamName].v)
            break
          case 'h':
            try {
              if (data[streamName].json) {
                const jsonData = data[streamName].json

                let status = 'UNK'
                health = JSON.parse(jsonData)

                if (health.hasOwnProperty('status')) {
                  status = health.status
                } else {
                  status = health.healthy
                }

                $(`#tile-${component}-${environment} .statusTileStatus`).text(status)
                $(`#tile-${component}-${environment}`).removeClass('statusTileUp statusTileDown')

                const statusClass = status === true || status === 'UP' ? 'statusTileUp' : 'statusTileDown'

                $(`#tile-${component}-${environment}`).addClass(statusClass)
              }
            } catch (e) {
              console.error('Error parsing JSON data')
              console.error(e)
            }

            break
        }
      }
    })
  } catch (e) {
    console.error(e)
  }
}

async function populateComponentTable(type, id) {
  const response = await fetch(`/monitor/components/${type}/${id}`)

  if (!response.ok) {
    throw new Error('There was a problem fetching the component data')
  }

  try {
    $('#statusRows').empty()

    const components = await response.json()

    components.forEach(component => {
      component.environments.forEach(environment => {
        lastIds[`health:${component.name}:${environment.name}`] = '0'
        lastIds[`info:${component.name}:${environment.name}`] = '0'
        lastIds[`version:${component.name}:${environment.name}`] = '0'
        data[`health:${component.name}:${environment.name}`] = ''
        data[`info:${component.name}:${environment.name}`] = ''
        data[`version:${component.name}:${environment.name}`] = ''
<<<<<<< HEAD
        $('#statusRows').append(`<tr data-test="tile-${component.id}" id="tile-${component.name}-${environment.name}">
=======
        $('#statusRows')
          .append(`<tr data-test="tile-${component.id}" id="tile-${component.name}-${environment.name}">
>>>>>>> 9e817a9b
            <td><a href="/components/${component.id}" class="statusTileName">${component.name}</a></td>
            <td class="statusTileEnvironment">${environment.name}</td>
            <td class="statusTileBuild"></td>
            <td class="statusTileStatus"></td>
            <td class="statusTileLastRefresh"></td>
          </tr>`)
      })
    })
    watch()
  } catch (e) {
    console.error(e)
  }
<<<<<<< HEAD
}

function formatMonitorName(name) {
  return `${name} `
    .trim()
    .toLowerCase()
    .replace(/ /g, '-')
    .replace(/[^-a-z0-9]/g, '')
    .replace(/-+/g, '-')
=======
>>>>>>> 9e817a9b
}<|MERGE_RESOLUTION|>--- conflicted
+++ resolved
@@ -1,22 +1,14 @@
 const lastIds = {}
 const data = {}
 
-<<<<<<< HEAD
 jQuery(async function () {
-=======
-jQuery(function () {
->>>>>>> 9e817a9b
   const monitorType = $('#monitorType').val()
 
   if (monitorType !== '') {
     const dropDownTypeIdValue = Number.parseInt($(`#${monitorType}`).val())
     const dropDownTypeId = Number.isNaN(dropDownTypeIdValue) ? '0' : dropDownTypeIdValue
 
-<<<<<<< HEAD
     await populateComponentTable(monitorType, dropDownTypeId)
-=======
-    populateComponentTable(monitorType, dropDownTypeId)
->>>>>>> 9e817a9b
   }
 
   $('#updateProduct,#updateTeam,#updateServiceArea').on('click', async e => {
@@ -39,13 +31,9 @@
     const dropDownTypeIdValue = Number.parseInt($(`#${dropDownType}`).val())
     const dropDownTypeId = Number.isNaN(dropDownTypeIdValue) ? '0' : dropDownTypeIdValue
 
-<<<<<<< HEAD
     history.pushState({ info: 'dropdown change' }, '', `/monitor/${dropDownType}/${formatMonitorName(dropDownText)}`)
 
     await populateComponentTable(dropDownType, dropDownTypeId)
-=======
-    populateComponentTable(dropDownType, dropDownTypeId)
->>>>>>> 9e817a9b
   })
 })
 
@@ -151,12 +139,8 @@
         data[`health:${component.name}:${environment.name}`] = ''
         data[`info:${component.name}:${environment.name}`] = ''
         data[`version:${component.name}:${environment.name}`] = ''
-<<<<<<< HEAD
-        $('#statusRows').append(`<tr data-test="tile-${component.id}" id="tile-${component.name}-${environment.name}">
-=======
         $('#statusRows')
           .append(`<tr data-test="tile-${component.id}" id="tile-${component.name}-${environment.name}">
->>>>>>> 9e817a9b
             <td><a href="/components/${component.id}" class="statusTileName">${component.name}</a></td>
             <td class="statusTileEnvironment">${environment.name}</td>
             <td class="statusTileBuild"></td>
@@ -169,7 +153,6 @@
   } catch (e) {
     console.error(e)
   }
-<<<<<<< HEAD
 }
 
 function formatMonitorName(name) {
@@ -179,6 +162,4 @@
     .replace(/ /g, '-')
     .replace(/[^-a-z0-9]/g, '')
     .replace(/-+/g, '-')
-=======
->>>>>>> 9e817a9b
 }