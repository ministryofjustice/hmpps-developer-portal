--- conflicted
+++ resolved
@@ -117,11 +117,7 @@
   th, td {
     padding: govuk-spacing(1);
     vertical-align: middle;
-<<<<<<< HEAD
-    &.githubteams {
-=======
     &.githubTeams {
->>>>>>> 725caca2
       width: 20%;
     }
   }
