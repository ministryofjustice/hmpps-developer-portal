--- conflicted
+++ resolved
@@ -20,11 +20,7 @@
   differenceInDate,
   median,
   mapToCanonicalEnv,
-<<<<<<< HEAD
-  mapAlertEnvironments,
   createStrapiQuery,
-=======
->>>>>>> 3c74cc75
 } from './utils'
 
 describe('Utils', () => {
