--- conflicted
+++ resolved
@@ -12,7 +12,7 @@
 
 dayjs.extend(relativeTime.default)
 
-type HasName = { attributes?: { name: string } }
+type HasName = { name: string }
 type HasRepoName = { github_repo?: string }
 type HasTeamName = { team_name?: string }
 
@@ -73,7 +73,7 @@
 }
 
 export const sortData = (dataItem: HasName, compareDataItem: HasName) => {
-  return dataItem.attributes.name.localeCompare(compareDataItem.attributes.name)
+  return dataItem.name.localeCompare(compareDataItem.name)
 }
 
 export const sortByName = (dataItem: { name?: string }, compareDataItem: { name?: string }) => {
@@ -148,24 +148,6 @@
   )
 }
 
-<<<<<<< HEAD
-// Match alert data to corresponding environments and components to get slack channel and team properties
-export const addNewPropertiesToAlert = (revisedAlerts: Alert[], environments: Environment[], teams: Team[]) => {
-  return revisedAlerts.map(alert => {
-    const envMatch = environments.find(env => env.alert_severity_label === alert.labels.severity)
-    const teamMatch = findTeamMatch(teams, alert.labels.application)
-
-    const updatedAlert = { ...alert }
-
-    if (envMatch) updatedAlert.labels.alert_slack_channel = envMatch.alerts_slack_channel
-    if (teamMatch) updatedAlert.labels.team = teamMatch.name
-
-    return updatedAlert
-  })
-}
-
-=======
->>>>>>> 3c74cc75
 export async function addTeamToTrivyScan(teams: Team[], trivyScan: TrivyScanType[]) {
   return trivyScan.map(scan => {
     const scanMatch = findTeamMatch(teams, scan.name)
@@ -178,28 +160,6 @@
   })
 }
 
-<<<<<<< HEAD
-// map environment keys to the alert environment
-export const mapAlertEnvironments = (alerts: Alert[]) => {
-  const updatedAlerts = Array.isArray(alerts) ? [...alerts] : []
-  return updatedAlerts.map(alert => {
-    const updatedAlert = { ...alert }
-    // Map alert environment to canonical form, even if it's an empty string
-    if (updatedAlert.labels && 'environment' in updatedAlert.labels) {
-      updatedAlert.labels.environment = mapToCanonicalEnv(updatedAlert.labels.environment)
-    }
-    return updatedAlert
-  })
-}
-export const reviseAlerts = (alerts: Alert[], environments: Environment[], teams: Team[]) => {
-  const revisedEnvAlerts = mapAlertEnvironments(alerts)
-  const revisedAlerts = addNewPropertiesToAlert(revisedEnvAlerts, environments, teams)
-
-  return revisedAlerts
-}
-
-=======
->>>>>>> 3c74cc75
 export const getDependencyName = (req: Request): string => {
   const dependencyName = req.params.dependencyName || ''
   // replace ~ with / so that actions still work
