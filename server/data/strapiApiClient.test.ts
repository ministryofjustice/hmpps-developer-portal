import nock from 'nock'
import config from '../config'
import StrapiApiClient from './strapiApiClient'
import * as Strapi from './strapiApiTypes'
import { Component, Product, ProductSet, ServiceArea, Team } from './modelTypes'
import { ListResponse, SingleResponse } from './strapiClientTypes'

const exampleServiceArea = {
  id: 123,
  name: 'A Service Area name',
  owner: 'The Owner',
  createdAt: '2023-07-04T10:44:59.491Z',
  updatedAt: '2025-03-28T09:33:19.417Z',
  publishedAt: '2023-07-04T10:44:59.489Z',
  sa_id: 'SA01',
  slug: 'a-service-area-name',
  products: [
    {
      id: 456,
      name: 'A Product name',
      subproduct: false,
      legacy: false,
      description: 'A description of the project',
      phase: 'Private Beta',
      delivery_manager: 'Delivery Manager',
      product_manager: 'Product Manager',
      confluence_link: 'https://atlassian.net/wiki/spaces/SOME/overview',
      gdrive_link: '',
      createdAt: '2024-06-26T10:09:15.667Z',
      updatedAt: '2025-03-28T09:33:49.200Z',
      publishedAt: '2024-06-26T10:09:15.663Z',
      p_id: 'DPS000',
      slack_channel_id: 'C01ABC0ABCD',
      slug: 'a-product-name-1',
      slack_channel_name: 'some-slack-channel',
      lead_developer: 'Lead Developer',
      components: [],
      team: undefined,
      service_area: undefined,
      product_set: undefined,
    },
  ],
} as ServiceArea

describe('strapiApiClient', () => {
  let fakeStrapiApi: nock.Scope
  let strapiApiClient: StrapiApiClient

  beforeEach(() => {
    fakeStrapiApi = nock(`${config.apis.serviceCatalogue.url}/v1`)
    strapiApiClient = new StrapiApiClient()
  })

  afterEach(() => {
    if (!nock.isDone()) {
      nock.cleanAll()
      throw new Error('Not all nock interceptors were used!')
    }
    nock.abortPendingRequests()
    nock.cleanAll()
  })

  describe('Products', () => {
    describe('getProducts', () => {
      it('should return all products by default', async () => {
        const allProducts = {
          data: [{ id: 1, attributes: { name: 'Product', p_id: '1' } }],
        } as ListResponse<Strapi.Product>
        const productsResponse = [{ id: 1, name: 'Product', p_id: '1' }] as Product[]
        fakeStrapiApi.get('/products?populate=product_set').reply(200, allProducts)
        const output = await strapiApiClient.getProducts({})
        expect(output).toEqual(productsResponse)
      })

      it('should return products with environments if selected', async () => {
        const allProducts = {
          data: [{ id: 1, attributes: { name: 'Product', p_id: '1' } }],
        } as ListResponse<Strapi.Product>
        const productsResponse = [{ id: 1, name: 'Product', p_id: '1' }] as Product[]
        fakeStrapiApi.get('/products?populate=product_set%2Ccomponents.envs').reply(200, allProducts)
        const output = await strapiApiClient.getProducts({ withEnvironments: true })
        expect(output).toEqual(productsResponse)
      })
    })

    describe('getProduct', () => {
      describe('with productId', () => {
        it('should return a single product', async () => {
          const product = {
            data: { id: 1, attributes: { name: 'Product', p_id: '1', slug: 'product' } },
          } as SingleResponse<Strapi.Product>
          const productsResponse = { id: 1, name: 'Product', p_id: '1', slug: 'product' } as Product
          fakeStrapiApi.get('/products/1?populate=product_set%2Cteam%2Ccomponents%2Cservice_area').reply(200, product)
          const output = await strapiApiClient.getProduct({ productId: 1 })
          expect(output).toEqual(productsResponse)
        })

        it('should return a single product with environments if selected', async () => {
          const product = {
            data: { id: 1, attributes: { name: 'Product', p_id: '1', slug: 'product' } },
          } as SingleResponse<Strapi.Product>
          const productsResponse = { id: 1, name: 'Product', p_id: '1', slug: 'product' } as Product
          fakeStrapiApi
            .get('/products/1?populate=product_set%2Cteam%2Ccomponents%2Cservice_area%2Ccomponents.envs')
            .reply(200, product)
          const output = await strapiApiClient.getProduct({ productId: 1, withEnvironments: true })
          expect(output).toEqual(productsResponse)
        })
      })
      describe('with productSlug', () => {
        it('should return a single product', async () => {
          const product = {
            data: { id: 1, attributes: { name: 'Product', p_id: '1', slug: 'product' } },
          } as SingleResponse<Strapi.Product>
          const productsResponse = { id: 1, name: 'Product', p_id: '1', slug: 'product' } as Product
          fakeStrapiApi
            .get('/products?filters[slug][$eq]=product&populate=product_set%2Cteam%2Ccomponents%2Cservice_area')
            .reply(200, product)
          const output = await strapiApiClient.getProduct({ productSlug: 'product' })
          expect(output).toEqual(productsResponse)
        })

        it('should return a single product with environments if selected', async () => {
          const product = {
            data: { id: 1, attributes: { name: 'Product', p_id: '1', slug: 'product' } },
          } as SingleResponse<Strapi.Product>
          const productsResponse = { id: 1, name: 'Product', p_id: '1', slug: 'product' } as Product
          fakeStrapiApi
            .get(
              '/products?filters[slug][$eq]=product&populate=product_set%2Cteam%2Ccomponents%2Cservice_area%2Ccomponents.envs',
            )
            .reply(200, product)
          const output = await strapiApiClient.getProduct({ productSlug: 'product', withEnvironments: true })
          expect(output).toEqual(productsResponse)
        })
      })
    })
  })

  describe('Components', () => {
    describe('getComponents', () => {
      it('should return all components', async () => {
        const allComponents = {
          data: [{ id: 1, attributes: { name: 'Component' } }],
        } as ListResponse<Strapi.Component>
        const componentsResponse = [{ id: 1, name: 'Component' }] as Component[]
        fakeStrapiApi.get('/components?populate=product.team%2Cenvs&').reply(200, allComponents)
        const output = await strapiApiClient.getComponents()

        expect(output).toEqual(componentsResponse)
      })
    })

    describe('getComponent', () => {
      it('should return a single component', async () => {
        const component = {
          data: { id: 1, attributes: { name: 'component' } },
        } as SingleResponse<Strapi.Component>
        const componentResponse = { id: 1, name: 'component' } as Component
        fakeStrapiApi
          .get('/components?filters[name][$eq]=component&populate=product.team%2Cenvs.trivy_scan')
          .reply(200, component)
        const output = await strapiApiClient.getComponent({ componentName: 'component' })
        expect(output).toEqual(componentResponse)
      })
    })
  })

  describe('Teams', () => {
    describe('getTeams', () => {
      it('should return all teams', async () => {
        const allTeams = { data: [{ attributes: { name: 'Team' } }] } as ListResponse<Strapi.Team>
        const teamsResponse = [{ name: 'Team' }] as Team[]
        fakeStrapiApi.get('/teams?populate=products').reply(200, allTeams)
<<<<<<< HEAD
        const output = await strapiApiClient.getTeams({})
        expect(output).toEqual(allTeams)
=======
        const output = await strapiApiClient.getTeams()
        expect(output).toEqual(teamsResponse)
>>>>>>> 203abe91
      })
    })

    describe('getTeam', () => {
      it('should return a single team', async () => {
        const team = { data: { id: 1, attributes: { name: 'Team' } } } as SingleResponse<Strapi.Team>
        const teamResponse = { id: 1, name: 'Team' } as Team
        fakeStrapiApi.get('/teams/1?populate=products').reply(200, team)
        const output = await strapiApiClient.getTeam({ teamId: 1 })
        expect(output).toEqual(teamResponse)
      })

      it('should return a single team with environments if selected', async () => {
        const team = { data: { id: 1, attributes: { name: 'Team' } } } as SingleResponse<Strapi.Team>
        const teamResponse = { id: 1, name: 'Team' } as Team
        fakeStrapiApi.get('/teams/1?populate=products%2Cproducts.components.envs').reply(200, team)
        const output = await strapiApiClient.getTeam({ teamId: 1, withEnvironments: true })
        expect(output).toEqual(teamResponse)
      })
    })
  })

  describe('Product Sets', () => {
    describe('getProductSets', () => {
      it('should return all product sets', async () => {
        const allProductSets = {
          data: [{ attributes: { name: 'Product Set' } }],
        } as ListResponse<Strapi.ProductSet>
        const productSetsResponse = [{ name: 'Product Set' }] as ProductSet[]
        fakeStrapiApi.get('/product-sets?populate=products').reply(200, allProductSets)
        const output = await strapiApiClient.getProductSets()
        expect(output).toEqual(productSetsResponse)
      })
    })

    describe('getProductSet', () => {
      it('should return a single product set', async () => {
        const productSet = {
          data: { id: 1, attributes: { name: 'Product Set' } },
        } as SingleResponse<Strapi.ProductSet>
        const productSetResponse = { id: 1, name: 'Product Set' } as ProductSet
        fakeStrapiApi.get('/product-sets/1?populate=products').reply(200, productSet)
        const output = await strapiApiClient.getProductSet({ productSetId: 1 })
        expect(output).toEqual(productSetResponse)
      })
    })
  })

  describe('Service Areas', () => {
    describe('getServiceAreas', () => {
      it('should return all service areas', async () => {
        const allServiceAreas = { data: [exampleServiceArea] }
        fakeStrapiApi.get('/service-areas?populate=products').reply(200, allServiceAreas)
        const output = await strapiApiClient.getServiceAreas()

        expect(output.map(serviceArea => serviceArea.name)).toContain(exampleServiceArea.name)
      })
    })

    describe('getServiceArea', () => {
      it('should return a single service area', async () => {
        const serviceArea = {
          data: { id: 1, attributes: { name: 'Service Area' } },
        } as SingleResponse<Strapi.ServiceArea>
        const serviceAreaResponse = { id: 1, name: 'Service Area' } as ServiceArea
        fakeStrapiApi.get('/service-areas/1?populate=products').reply(200, serviceArea)
        const output = await strapiApiClient.getServiceArea({ serviceAreaId: 1 })

        expect(output).toEqual(serviceAreaResponse)
      })
    })
  })

  describe('postGithubRepoRequest', () => {
    it('should insert a single form request', async () => {
      const response = {
        data: { id: 1, attributes: { name: 'GIthub repo request form' } },
      } as Strapi.GithubRepoRequestRequest
      fakeStrapiApi.post('/github-repo-requests').reply(200, response)

      await strapiApiClient.postGithubRepoRequest({
        data: {
          github_repo: 'Test01',
          repo_description: 'Test Data',
          base_template: 'abc',
          jira_project_keys: 'abc',
          github_project_visibility: 'public',
          product: 'abc',
          github_project_teams_write: 'hmpps-sre',
          github_projects_teams_admin: 'hmpps-sre',
          github_project_branch_protection_restricted_teams: 'hmpps-sre',
          slack_channel_nonprod_release_notify: 'hmpps-sre-nonprod-slack-channel',
          slack_channel_security_scans_notify: 'hmpps-sre-nonprod-slack-channel',
          prod_alerts_severity_label: 'hmpps-sre-prod-slack-channel',
          nonprod_alerts_severity_label: 'hmpps-sre-nonprod-slack-channel',
        },
      })
    })
  })

  describe('Environments', () => {
    describe('getEnvironments', () => {
      it('should return all environments', async () => {
        const allEnvironments = {
          data: [{ attributes: { name: 'Environment' } }],
        } as ListResponse<Strapi.Environment>
        fakeStrapiApi.get('/environments?populate=component').reply(200, allEnvironments)
        const output = await strapiApiClient.getEnvironments()
        expect(output).toEqual(allEnvironments)
      })
    })
  })
})<|MERGE_RESOLUTION|>--- conflicted
+++ resolved
@@ -172,13 +172,8 @@
         const allTeams = { data: [{ attributes: { name: 'Team' } }] } as ListResponse<Strapi.Team>
         const teamsResponse = [{ name: 'Team' }] as Team[]
         fakeStrapiApi.get('/teams?populate=products').reply(200, allTeams)
-<<<<<<< HEAD
         const output = await strapiApiClient.getTeams({})
-        expect(output).toEqual(allTeams)
-=======
-        const output = await strapiApiClient.getTeams()
         expect(output).toEqual(teamsResponse)
->>>>>>> 203abe91
       })
     })
 
