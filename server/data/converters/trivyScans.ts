/* eslint-disable camelcase */
<<<<<<< HEAD
import { DataItem, TrivyScan } from '../strapiApiTypes'
import type { TrivyScanType } from './modelTypes'
=======
import { TrivyScanListResponseDataItem } from '../strapiApiTypes'
import type { TrivyScanType, ScanSummary } from './modelTypes'
>>>>>>> f6deea1b

const convertTrivyScan = (trivyScan: DataItem<TrivyScan>): TrivyScanType => {
  const { attributes, id } = trivyScan
  const { name, trivy_scan_timestamp, build_image_tag, scan_status, scan_summary, environments } = attributes

  return {
    id,
    name,
    trivy_scan_timestamp,
    build_image_tag,
    scan_status,
    environments: environments as string[],
    scan_summary: scan_summary as ScanSummary,
  }
}

export default convertTrivyScan<|MERGE_RESOLUTION|>--- conflicted
+++ resolved
@@ -1,11 +1,6 @@
 /* eslint-disable camelcase */
-<<<<<<< HEAD
 import { DataItem, TrivyScan } from '../strapiApiTypes'
 import type { TrivyScanType } from './modelTypes'
-=======
-import { TrivyScanListResponseDataItem } from '../strapiApiTypes'
-import type { TrivyScanType, ScanSummary } from './modelTypes'
->>>>>>> f6deea1b
 
 const convertTrivyScan = (trivyScan: DataItem<TrivyScan>): TrivyScanType => {
   const { attributes, id } = trivyScan
