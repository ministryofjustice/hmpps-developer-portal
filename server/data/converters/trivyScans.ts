--- conflicted
+++ resolved
@@ -1,9 +1,5 @@
 /* eslint-disable camelcase */
-<<<<<<< HEAD
 import { TrivyScanListResponseDataItem } from '../strapiApiTypes'
-=======
-import { DataItem, TrivyScan } from '../strapiApiTypes'
->>>>>>> 7af1ba4a
 import type { TrivyScanType } from './modelTypes'
 
 const convertTrivyScan = (trivyScan: DataItem<TrivyScan>): TrivyScanType => {
