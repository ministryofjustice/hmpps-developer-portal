--- conflicted
+++ resolved
@@ -23,12 +23,9 @@
   TeamListResponseDataItem,
   ScheduledJobListResponseDataItem,
   ScheduledJobResponse,
-<<<<<<< HEAD
   TrivyScanResponse,
   TrivyScanListResponseDataItem,
-=======
   EnvironmentListResponseDataItem,
->>>>>>> 31140b42
 } from './strapiApiTypes'
 import { convertServiceArea } from './converters/serviceArea'
 import type { ServiceArea, TrivyScan } from './converters/modelTypes'
@@ -301,7 +298,6 @@
     })
   }
 
-<<<<<<< HEAD
   async getTrivyScans(): Promise<TrivyScan[]> {
     const results = await this.restClient.get<ListResponse<TrivyScanListResponseDataItem>>({
       path: '/v1/trivy-scans',
@@ -314,12 +310,11 @@
     return this.restClient.get({
       path: '/v1/trivy-scans',
       query: `filters[name][$eq]=${name}`,
-=======
+  }
   async getEnvironments() {
     return this.restClient.get<ListResponse<EnvironmentListResponseDataItem>>({
       path: '/v1/environments',
       query: 'populate=component',
->>>>>>> 31140b42
     })
   }
 }