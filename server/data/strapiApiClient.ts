--- conflicted
+++ resolved
@@ -110,26 +110,19 @@
       .then(unwrapSingleResponse)
   }
 
-<<<<<<< HEAD
-  async getTeams({ withComponents = false }: { withComponents?: boolean }): Promise<ListResponse<Team>> {
+  async getTeams({ withComponents = false }: { withComponents?: boolean }): Promise<Team[]> {
     const populateList = ['products']
-
     if (withComponents) {
       populateList.push('products.components')
     }
     const path = '/v1/teams'
     const query = new URLSearchParams({ populate: populateList }).toString()
-
-    return this.restClient.get({ path, query })
-=======
-  async getTeams(): Promise<Team[]> {
     return this.restClient
       .get<ListResponse<Strapi.Team>>({
-        path: '/v1/teams',
-        query: 'populate=products',
-      })
-      .then(unwrapListResponse)
->>>>>>> 203abe91
+        path,
+        query,
+      })
+      .then(unwrapListResponse)
   }
 
   async getTeam({
