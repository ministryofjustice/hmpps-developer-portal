--- conflicted
+++ resolved
@@ -32,14 +32,10 @@
           HIGH: 0,
           VERY_HIGH: 0,
         }
-<<<<<<< HEAD
-        const teamName = component.product?.team?.name
-        const veracodeSummary = component.veracode_results_summary as unknown as VeracodeResultsSummary
-=======
         type Severity = keyof typeof severityLevels
 
+        const teamName = component.product?.team?.name
         const veracodeSummary = component.veracode_results_summary
->>>>>>> 203abe91
 
         veracodeSummary?.severity?.forEach(severity => {
           severity.category.forEach(category => {
