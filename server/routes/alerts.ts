--- conflicted
+++ resolved
@@ -32,12 +32,8 @@
     try {
       const alerts = await alertsService.getAlerts()
       const environments = await serviceCatalogueService.getEnvironments()
-<<<<<<< HEAD
       const teams = await serviceCatalogueService.getTeams({ withComponents: true })
       const revisedAlerts = await reviseAlerts(alerts, environments, teams)
-=======
-      const revisedAlerts = await reviseAlerts(alerts, environments)
->>>>>>> 52762a26
       res.json(revisedAlerts)
     } catch (error) {
       logger.warn(`Failed to get alerts`, error)
