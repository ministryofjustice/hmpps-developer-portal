import { type RequestHandler, Router } from 'express'
import asyncMiddleware from '../middleware/asyncMiddleware'
import type { Services } from '../services'
import logger from '../../logger'
<<<<<<< HEAD
import { getAlertType, getAlertName, reviseAlerts, mapToCanonicalEnv } from '../utils/utils'
=======
import { getAlertType, getAlertName, mapAlertEnvironments, mapToCanonicalEnv } from '../utils/utils'
>>>>>>> 2b636589

export default function routes({ serviceCatalogueService, alertsService }: Services): Router {
  const router = Router()

  const get = (path: string | string[], handler: RequestHandler) => router.get(path, asyncMiddleware(handler))

  get(['/', '/:alertType/:alertName'], async (req, res) => {
    const alertType = getAlertType(req)
    const alertName = getAlertName(req)
    // Get alerts to determine which environments actually have data
    const alertsData = await alertsService.getAlerts()

    // Extract unique canonical environment values from actual alerts and deduplicate
    const alertEnvironments = [
      ...new Set(
        alertsData.map(alert => alert.labels?.environment || 'none').map(mapToCanonicalEnv), // Map to canonical form
      ),
    ].sort()

    // Format environments for dropdown with blank default option
    const environments = [
      { text: '', value: '', selected: true },
      ...alertEnvironments.map(env => ({ text: env, value: env, selected: false })),
    ]
    logger.info(`Request for /alerts/${alertType}/${alertName}`)
    return res.render('pages/alerts', { environments })
  })

  get('/all', async (req, res) => {
    try {
      const alerts = await alertsService.getAlerts()
<<<<<<< HEAD
      const environments = await serviceCatalogueService.getEnvironments()
      const revisedAlerts = await reviseAlerts(alerts, environments)
=======
      const revisedAlerts = await mapAlertEnvironments(alerts)
>>>>>>> 2b636589
      res.json(revisedAlerts)
    } catch (error) {
      logger.warn(`Failed to get alerts`, error)
    }
  })

  return router
}<|MERGE_RESOLUTION|>--- conflicted
+++ resolved
@@ -2,11 +2,7 @@
 import asyncMiddleware from '../middleware/asyncMiddleware'
 import type { Services } from '../services'
 import logger from '../../logger'
-<<<<<<< HEAD
 import { getAlertType, getAlertName, reviseAlerts, mapToCanonicalEnv } from '../utils/utils'
-=======
-import { getAlertType, getAlertName, mapAlertEnvironments, mapToCanonicalEnv } from '../utils/utils'
->>>>>>> 2b636589
 
 export default function routes({ serviceCatalogueService, alertsService }: Services): Router {
   const router = Router()
@@ -38,12 +34,9 @@
   get('/all', async (req, res) => {
     try {
       const alerts = await alertsService.getAlerts()
-<<<<<<< HEAD
       const environments = await serviceCatalogueService.getEnvironments()
       const revisedAlerts = await reviseAlerts(alerts, environments)
-=======
-      const revisedAlerts = await mapAlertEnvironments(alerts)
->>>>>>> 2b636589
+
       res.json(revisedAlerts)
     } catch (error) {
       logger.warn(`Failed to get alerts`, error)
