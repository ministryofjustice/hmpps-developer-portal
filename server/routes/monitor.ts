import { type RequestHandler, type Request, Router } from 'express'
import { BadRequest } from 'http-errors'
import asyncMiddleware from '../middleware/asyncMiddleware'
import type { Services } from '../services'
import logger from '../../logger'
import { Environment } from '../data/strapiApiTypes'

type MonitorComponent = {
  id: number
  name: string
  environments: Environment[]
}

export default function routes({ serviceCatalogueService, redisService }: Services): Router {
  const router = Router()

  const get = (path: string | string[], handler: RequestHandler) => router.get(path, asyncMiddleware(handler))
  const post = (path: string, handler: RequestHandler) => router.post(path, asyncMiddleware(handler))

  get(['/', '/:monitorType/:monitorName'], async (req, res) => {
    const monitorType = getMonitorType(req)
    const monitorName = getMonitorName(req)
    logger.info(`Request for ${monitorType}/${monitorName}`)
    const serviceAreas = await serviceCatalogueService.getServiceAreas()
    const serviceAreaList = serviceAreas.map(serviceArea => {
      return {
        value: serviceArea.id,
        text: serviceArea.attributes.name,
        selected: monitorType === 'serviceArea' && formatMonitorName(serviceArea.attributes.name) === monitorName,
      }
    })
    const teams = await serviceCatalogueService.getTeams()
    const teamList = teams.map(team => {
      return {
        value: team.id,
        text: team.attributes.name,
        selected: monitorType === 'team' && formatMonitorName(team.attributes.name) === monitorName,
      }
    })
    const products = await serviceCatalogueService.getProducts()
    const productList = products.map(product => {
      return {
        value: product.id,
        text: product.attributes.name,
        selected: monitorType === 'product' && formatMonitorName(product.attributes.name) === monitorName,
      }
    })

    return res.render('pages/monitor', {
      serviceAreaList,
      teamList,
      productList,
      monitorName,
      monitorType,
    })
  })

  get('/components/:monitorType/:monitorId', async (req, res) => {
    const monitorType = getMonitorType(req)
    const monitorId = getMonitorId(req)
    let components: MonitorComponent[] = []

    if (monitorType === 'product') {
      const product = await serviceCatalogueService.getProduct(monitorId, true)
      components = product.components.data.map((component): MonitorComponent => {
        return {
          id: component.id as number,
          name: component.attributes.name as string,
          environments: component.attributes.environments as Environment[],
        }
      })
    }
    if (monitorType === 'team') {
      const team = await serviceCatalogueService.getTeam(monitorId, true)
      components = team.products.data
        .map(product => {
          return product.attributes.components.data.map(component => {
            return {
              id: component.id,
              name: component.attributes.name,
              environments: component.attributes.environments,
            }
          })
        })
        .flat()
    }
    if (monitorType === 'serviceArea') {
      const serviceArea = await serviceCatalogueService.getServiceArea(monitorId, true)
      components = serviceArea.products.data
        .map(product => {
          return product.attributes.components.data.map(component => {
            return {
              id: component.id,
              name: component.attributes.name,
              environments: component.attributes.environments,
            }
          })
        })
        .flat()
    }

    return res.json(components)
  })

  post('/queue', async (req, res) => {
    const streams = Object.keys(req.body?.streams).map(queueName => {
      return {
        key: queueName,
        id: req.body?.streams[queueName],
      }
    })

    const messages = await redisService.readStream(streams)

    return res.send(messages)
  })

  return router
}

function getMonitorId(req: Request): string {
  const { monitorId } = req.params

  if (!Number.isInteger(Number.parseInt(monitorId, 10))) {
    throw new BadRequest()
  }

  return monitorId
}

function getMonitorType(req: Request): string {
  const { monitorType } = req.params

  return ['product', 'team', 'serviceArea'].includes(monitorType) ? monitorType : ''
}

function getMonitorName(req: Request): string {
  const { monitorName } = req.params

  return monitorName.replace(/[^-a-z0-9]/g, '')
}

<<<<<<< HEAD
=======
  return ''
}

function getMonitorName(req: Request): string {
  const { monitorName } = req.params

  return monitorName.replace(/[^-a-z0-9]/g, '')
}

>>>>>>> 9e817a9b
function formatMonitorName(name: string): string {
  return `${name} `
    .trim()
    .toLowerCase()
    .replace(/ /g, '-')
    .replace(/[^-a-z0-9]/g, '')
    .replace(/-+/g, '-')
}<|MERGE_RESOLUTION|>--- conflicted
+++ resolved
@@ -140,9 +140,13 @@
   return monitorName.replace(/[^-a-z0-9]/g, '')
 }
 
-<<<<<<< HEAD
-=======
-  return ''
+function formatMonitorName(name: string): string {
+  return `${name} `
+    .trim()
+    .toLowerCase()
+    .replace(/ /g, '-')
+    .replace(/[^-a-z0-9]/g, '')
+    .replace(/-+/g, '-')
 }
 
 function getMonitorName(req: Request): string {
@@ -151,7 +155,6 @@
   return monitorName.replace(/[^-a-z0-9]/g, '')
 }
 
->>>>>>> 9e817a9b
 function formatMonitorName(name: string): string {
   return `${name} `
     .trim()
