--- conflicted
+++ resolved
@@ -14,13 +14,8 @@
     })
   })
 
-<<<<<<< HEAD
-  get('/data', async (req, res) => {
+  router.get('/data', async (req, res) => {
     const teams = await serviceCatalogueService.getTeams({ withComponents: false })
-=======
-  router.get('/data', async (req, res) => {
-    const teams = await serviceCatalogueService.getTeams()
->>>>>>> 52762a26
 
     res.send(teams)
   })
