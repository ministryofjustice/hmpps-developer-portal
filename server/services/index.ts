import { dataAccess } from '../data'
import ServiceCatalogueService from './serviceCatalogueService'
<<<<<<< HEAD
import PingdomService from './pingdomService'
=======
import ProductDependenciesService from './productDependenciesService'
>>>>>>> 8ecda782
import RedisService from './redisService'
import { createRedisClient } from '../data/redisClient'
import logger from '../../logger'
import ComponentNameService from './componentNameService'
import DataFilterService from './dataFilterService'
import TeamHealthService from './teamHealthService'

export const services = () => {
  const { pingdomApiClientBuilder, strapiApiClientBuilder, applicationInfo } = dataAccess()
  const client = createRedisClient()
  client.connect().catch((err: Error) => logger.error(`Error connecting to Redis`, err))

  const serviceCatalogueService = new ServiceCatalogueService(strapiApiClientBuilder)
<<<<<<< HEAD
  const pingdomService = new PingdomService(pingdomApiClientBuilder)
=======
  const componentNameService = new ComponentNameService(strapiApiClientBuilder)
>>>>>>> 8ecda782
  const redisService = new RedisService(client)
  const productDependenciesService = new ProductDependenciesService(strapiApiClientBuilder, redisService)
  const dataFilterService = new DataFilterService(strapiApiClientBuilder)
  const teamHealthService = new TeamHealthService(redisService, serviceCatalogueService)

  return {
    applicationInfo,
    serviceCatalogueService,
<<<<<<< HEAD
    pingdomService,
=======
    componentNameService,
>>>>>>> 8ecda782
    redisService,
    dataFilterService,
    productDependenciesService,
    teamHealthService,
  }
}

export type Services = ReturnType<typeof services>

export { ServiceCatalogueService, RedisService, ComponentNameService, DataFilterService }<|MERGE_RESOLUTION|>--- conflicted
+++ resolved
@@ -1,10 +1,7 @@
 import { dataAccess } from '../data'
 import ServiceCatalogueService from './serviceCatalogueService'
-<<<<<<< HEAD
 import PingdomService from './pingdomService'
-=======
 import ProductDependenciesService from './productDependenciesService'
->>>>>>> 8ecda782
 import RedisService from './redisService'
 import { createRedisClient } from '../data/redisClient'
 import logger from '../../logger'
@@ -18,11 +15,8 @@
   client.connect().catch((err: Error) => logger.error(`Error connecting to Redis`, err))
 
   const serviceCatalogueService = new ServiceCatalogueService(strapiApiClientBuilder)
-<<<<<<< HEAD
   const pingdomService = new PingdomService(pingdomApiClientBuilder)
-=======
   const componentNameService = new ComponentNameService(strapiApiClientBuilder)
->>>>>>> 8ecda782
   const redisService = new RedisService(client)
   const productDependenciesService = new ProductDependenciesService(strapiApiClientBuilder, redisService)
   const dataFilterService = new DataFilterService(strapiApiClientBuilder)
@@ -31,11 +25,8 @@
   return {
     applicationInfo,
     serviceCatalogueService,
-<<<<<<< HEAD
     pingdomService,
-=======
     componentNameService,
->>>>>>> 8ecda782
     redisService,
     dataFilterService,
     productDependenciesService,
