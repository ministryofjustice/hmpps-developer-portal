import { RdsEntry } from '../@types'
import type { StrapiApiClient, RestClientBuilder } from '../data'
import type {
  Product,
  TrivyScanType,
  Team,
  ServiceArea,
  ProductSet,
  GithubRepoRequest,
  GithubTeam,
  GithubRepoRequestRequest,
  Component,
  Namespace,
  ScheduledJob,
  CustomComponentView,
} from '../data/modelTypes'
import { Environment } from '../data/strapiApiTypes'
import { DataItem } from '../data/strapiClientTypes'
import { sortRdsInstances, sortComponentRequestData, sortGithubTeamsData, sortByName } from '../utils/utils'

export default class ServiceCatalogueService {
  constructor(private readonly strapiApiClientFactory: RestClientBuilder<StrapiApiClient>) {}

  async getProducts({ withEnvironments = false }: { withEnvironments?: boolean }): Promise<Product[]> {
    const strapiApiClient = this.strapiApiClientFactory('')
    const productData = await strapiApiClient.getProducts({ withEnvironments })

    const products = productData.sort(sortByName)
    return products
  }

  async getProduct({
    productSlug = '',
    productId = 0,
    withEnvironments = false,
  }: {
    productSlug?: string
    productId?: number
    withEnvironments?: boolean
  }): Promise<Product> {
    const strapiApiClient = this.strapiApiClientFactory('')
    const productData = await strapiApiClient.getProduct({ productSlug, productId, withEnvironments })

    return productData
  }

<<<<<<< HEAD
  async getTeams({ withComponents = false }: { withComponents?: boolean }): Promise<DataItem<Team>[]> {
=======
  async getTeams(): Promise<Team[]> {
>>>>>>> 203abe91
    const strapiApiClient = this.strapiApiClientFactory('')
    const teamData = await strapiApiClient.getTeams({ withComponents })

    const teams = teamData.sort(sortByName)

    return teams
  }

  async getTeam({
    teamId = 0,
    teamSlug = '',
    withEnvironments = false,
  }: {
    teamId?: number
    teamSlug?: string
    withEnvironments?: boolean
  }): Promise<Team> {
    const strapiApiClient = this.strapiApiClientFactory('')
    const teamData = await strapiApiClient.getTeam({ teamId, teamSlug, withEnvironments })

    return teamData
  }

  async getComponents(
    exemptionFilters: string[] = [],
    includeTeams: boolean = true,
    includeLatestCommit: boolean = false,
  ): Promise<Component[]> {
    const strapiApiClient = this.strapiApiClientFactory('')
    const componentData = await strapiApiClient.getComponents(exemptionFilters, includeTeams, includeLatestCommit)
    const components = componentData.sort(sortByName)

    return components
  }

  async getComponent({ componentName }: { componentName: string }): Promise<Component> {
    const strapiApiClient = this.strapiApiClientFactory('')
    const componentItem = await strapiApiClient.getComponent({ componentName })
    return componentItem
  }

  async getDependencies(): Promise<string[]> {
    const strapiApiClient = this.strapiApiClientFactory('')
    const componentData = await strapiApiClient.getComponents()
    const components = componentData.sort(sortByName)
    let dependencies: string[] = []

    components
      .filter(component => component.versions)
      .forEach(component => {
        if (component.versions) {
          Object.keys(component.versions).forEach(versionType => {
            Object.keys(component.versions[versionType]).forEach(dependency => {
              dependencies = [...new Set([...dependencies, `${versionType}::${dependency}`])]
            })
          })
        }
      })

    return dependencies.sort()
  }

  async getServiceAreas(): Promise<ServiceArea[]> {
    const strapiApiClient = this.strapiApiClientFactory('')
    const serviceAreaData = await strapiApiClient.getServiceAreas()
    return serviceAreaData.sort(sortByName)
  }

  async getServiceArea({
    serviceAreaId = 0,
    serviceAreaSlug = '',
    withProducts = false,
  }: {
    serviceAreaId?: number
    serviceAreaSlug?: string
    withProducts?: boolean
  }): Promise<ServiceArea> {
    const strapiApiClient = this.strapiApiClientFactory('')
    const serviceAreaData = await strapiApiClient.getServiceArea({ serviceAreaId, serviceAreaSlug, withProducts })

    return serviceAreaData
  }

  async getProductSets(): Promise<ProductSet[]> {
    const strapiApiClient = this.strapiApiClientFactory('')
    const productSetData = await strapiApiClient.getProductSets()

    const productSets = productSetData.sort(sortByName)

    return productSets
  }

  async getProductSet({ productSetId = 0 }: { productSetId: number }): Promise<ProductSet> {
    const strapiApiClient = this.strapiApiClientFactory('')
    const productSetData = await strapiApiClient.getProductSet({ productSetId })

    return productSetData
  }

  async getNamespaces(): Promise<Namespace[]> {
    const strapiApiClient = this.strapiApiClientFactory('')
    const namespaceData = await strapiApiClient.getNamespaces()

    return namespaceData.sort(sortByName)
  }

  async getNamespace({
    namespaceId = 0,
    namespaceSlug = '',
  }: {
    namespaceId?: number
    namespaceSlug?: string
  }): Promise<Namespace> {
    const strapiApiClient = this.strapiApiClientFactory('')
    const namespaceData = await strapiApiClient.getNamespace({ namespaceId, namespaceSlug })

    return namespaceData
  }

  async getGithubTeams(): Promise<GithubTeam[]> {
    const strapiApiClient = this.strapiApiClientFactory('')
    const githubTeamsData = await strapiApiClient.getGithubTeams()
    const githubTeams = githubTeamsData.sort(sortGithubTeamsData)
    return githubTeams
  }

  async getGithubTeam({ teamName }: { teamName: string }): Promise<GithubTeam> {
    const strapiApiClient = this.strapiApiClientFactory('')
    const githubTeamData = await strapiApiClient.getGithubTeam({ teamName })
    return githubTeamData
  }

  async getGithubSubTeams({ parentTeamName }: { parentTeamName: string }): Promise<GithubTeam[]> {
    const strapiApiClient = this.strapiApiClientFactory('')
    const githubSubTeamsData = await strapiApiClient.getGithubSubTeams({ parentTeamName })
    return githubSubTeamsData
  }

  async getScheduledJobs(): Promise<ScheduledJob[]> {
    const strapiApiClient = this.strapiApiClientFactory('')
    const scheduledJobsData = await strapiApiClient.getScheduledJobs()
    const scheduledJobsRequests = scheduledJobsData.sort(sortByName)
    return scheduledJobsRequests
  }

  async getScheduledJob({ name }: { name: string }): Promise<ScheduledJob> {
    const strapiApiClient = this.strapiApiClientFactory('')
    const scheduledJobData = await strapiApiClient.getScheduledJob({ name })
    return scheduledJobData
  }

  async getTrivyScans(): Promise<TrivyScanType[]> {
    const strapiApiClient = this.strapiApiClientFactory('')
    const trivyScansData = await strapiApiClient.getTrivyScans()
    const trivyScans = trivyScansData.sort(sortByName)
    return trivyScans
  }

  async getTrivyScan({ name }: { name: string }): Promise<TrivyScanType> {
    const strapiApiClient = this.strapiApiClientFactory('')
    const trivyScansData = await strapiApiClient.getTrivyScan({ name })
    const trivyScansRequest =
      Array.isArray(trivyScansData) && trivyScansData.length > 0 ? trivyScansData[0].attributes : trivyScansData
    return trivyScansRequest
  }

  async getRdsInstances(): Promise<RdsEntry[]> {
    const strapiApiClient = this.strapiApiClientFactory('')
    const namespaceData = await strapiApiClient.getNamespaces()
    const rdsInstances = namespaceData.reduce((existing, namespace) => {
      const instances = namespace.rds_instance.map(rdsInstance => {
        return {
          tf_label: rdsInstance.tf_label,
          namespace: rdsInstance.namespace,
          db_instance_class: rdsInstance.db_instance_class,
          db_engine_version: rdsInstance.db_engine_version,
          rds_family: rdsInstance.rds_family,
          db_max_allocated_storage: rdsInstance.db_max_allocated_storage,
          allow_major_version_upgrade: rdsInstance.allow_major_version_upgrade,
          allow_minor_version_upgrade: rdsInstance.allow_minor_version_upgrade,
          deletion_protection: rdsInstance.deletion_protection,
          maintenance_window: rdsInstance.maintenance_window,
          performance_insights_enabled: rdsInstance.performance_insights_enabled,
          is_production: rdsInstance.is_production,
          environment_name: rdsInstance.environment_name,
        }
      })

      return existing.concat(instances)
    }, [])

    return Array.from(new Set(rdsInstances.map(rdsInstance => JSON.stringify(rdsInstance))))
      .map(rdsInstance => JSON.parse(rdsInstance))
      .sort(sortRdsInstances)
  }

  async getCustomComponentView({
    customComponentId = 0,
    withEnvironments = false,
  }: {
    customComponentId: number
    withEnvironments?: boolean
  }): Promise<CustomComponentView> {
    const strapiApiClient = this.strapiApiClientFactory('')
    const customComponentData = await strapiApiClient.getCustomComponentView({ customComponentId, withEnvironments })

    return customComponentData
  }

  async getGithubRepoRequests(): Promise<GithubRepoRequest[]> {
    const strapiApiClient = this.strapiApiClientFactory('')
    const componentRequestsData = await strapiApiClient.getGithubRepoRequests()
    return componentRequestsData.sort(sortComponentRequestData)
  }

  async getGithubRepoRequest({ repoName }: { repoName: string }): Promise<GithubRepoRequest> {
    const strapiApiClient = this.strapiApiClientFactory('')
    return strapiApiClient.getGithubRepoRequest({ repoName })
  }

  async postGithubRepoRequest(request: GithubRepoRequestRequest): Promise<void> {
    const strapiApiClient = this.strapiApiClientFactory('')
    return strapiApiClient.postGithubRepoRequest(request)
  }

  async getEnvironments(): Promise<DataItem<Environment>[]> {
    const strapiApiClient = this.strapiApiClientFactory('')
    const environmentData = await strapiApiClient.getEnvironments()
    const environmentList = environmentData.data

    return environmentList
  }
}<|MERGE_RESOLUTION|>--- conflicted
+++ resolved
@@ -44,11 +44,7 @@
     return productData
   }
 
-<<<<<<< HEAD
-  async getTeams({ withComponents = false }: { withComponents?: boolean }): Promise<DataItem<Team>[]> {
-=======
-  async getTeams(): Promise<Team[]> {
->>>>>>> 203abe91
+  async getTeams({ withComponents = false }: { withComponents?: boolean }): Promise<Team[]> {
     const strapiApiClient = this.strapiApiClientFactory('')
     const teamData = await strapiApiClient.getTeams({ withComponents })
 
