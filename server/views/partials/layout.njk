--- conflicted
+++ resolved
@@ -12,7 +12,7 @@
   </style>
   {% endif %}
 
-  <script src="/assets/js/jquery.min.js"></script> 
+  <script src="/assets/js/jquery.min.js"></script>
   <script src="/assets/js/dataTables.min.js"></script>
   {# <script src="/assets/js/dataTables.searchPanes.min.js"></script> #}
   <script src="/assets/js/dataTables.select.min.js"></script>
@@ -33,11 +33,7 @@
 
 {% block header %}
   {% include "./header.njk" %}
-<<<<<<< HEAD
   {# % include "./userResearchBanner.njk" % #}
-=======
-  {% include "./userResearchBanner.njk" %}
->>>>>>> 8f6f360d
 {% endblock %}
 
 {% block bodyStart %}
