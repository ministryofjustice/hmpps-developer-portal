{% extends "../partials/layout.njk" %}
{% from "govuk/components/checkboxes/macro.njk" import govukCheckboxes %}

{% set pageTitle = applicationName + " - Alerts" %}
{% set mainClasses = "app-container govuk-body" %}

{% from "govuk/components/select/macro.njk" import govukSelect %}
{% from "govuk/components/button/macro.njk" import govukButton %}

{%- set applicationNames = [{text: '', selected: false}] -%}

{%- set namespaces = [{text: '', selected: false}] -%}
{%- set severityLabels = [{text: '', selected: false}] -%}
{%- for applicationName in applicationNameList -%}
  {%- set applicationNames = (applicationNames.push({
    text: applicationName.text,
    selected: applicationName.selected
  }), applicationNames) -%}
{%- endfor -%}
{%- for environment in environmentList -%}
  {%- set environments = (environments.push({
    text: environment.text,
    selected: environment.selected
  }), environments) -%}
{%- endfor -%}
{%- for namespace in namespaceList -%}
  {%- set namespaces = (namespaces.push({
    text: namespace.text,
    selected: namespace.selected
  }), namespaces) -%}
{%- endfor -%}
{%- for severityLabel in severityList -%}
  {%- set severityLabels = (severityLabels.push({
    text: severityLabel.text,
    selected: severityLabel.selected
  }), severityLabels) -%}
{%- endfor -%}

{% block content %}
{{ breadCrumb("Alerts", []) }}
  <h1>Alerts</h1>

  <div id="alertsFetchStatus"></div>

  <form>
    <input type="hidden" name="alertName" id="alertName" value="{{ alertName }}">
    <input type="hidden" name="alertType" id="alertType" value="{{ alertType }}">
    <input type="hidden" name="_csrf" id="csrf" value="{{ csrfToken }}">
    
    <div class="alert-selectors govuk-button-group">
      <div class="alert-labels">
        <div class="label-and-button">
          {{- govukSelect({
            id: "application",
            name: "application",
            label: {
              text: "Application Name"
            },
            items: applicationNames
          }) -}}
          {{ govukButton({
            id: "updateApplicationName",
            name: "updateApplicationName",
            text: "Update",
            element: "button",
            attributes: { "data-associated-select-id": "applicationName", "data-type-name": "application-name"}
          }) }}
        </div>
        <div class="label-and-button">
          {{ govukSelect({
            id: "environment",
            name: "environment",
            label: {
              text: "Environment"
            },
            items: environments
          }) }}
          {{ govukButton({
            id: "updateEnvironment",
            name: "updateEnvironment",
            text: "Update",
            element: "button",
            attributes: { "data-associated-select-id": "environment", "data-type-name": "environments"}
          }) }}
        </div>
        <div class="label-and-button">
          {{ govukSelect({
            id: "namespace",
            name: "namespace",
            label: {
              text: "Namespace"
            },
            items: namespaces
          }) }}
          {{ govukButton({
            id: "updateNamespace",
            name: "updateNamespace",
            text: "Update",
            element: "button",
            attributes: { "data-associated-select-id": "namespace", "data-type-name": "namespaces"}
        }) }}
        </div>
        <div class="label-and-button">
          {{ govukSelect({
            id: "severity",
            name: "severity",
            label: {
              text: "Severity Label"
            },
            items: severityLabels
          }) }}
          {{ govukButton({
            id: "updateSeverityLabel",
            name: "updateSeverityLabel",
            text: "Update",
            element: "button",
            attributes: { "data-associated-select-id": "severityLabel", "data-type-name": "severity-labels"}
          }) }}
          </div>
        </div>
        <div class="alert-reset-button">
          {{ govukButton({
            id: "resetFilters",
            name: "resetFilters",
            text: "Reset Filters",
            element: "button"
          }) }}
        </div>
    </div>
  </form>

<<<<<<< HEAD
=======
  <p id="lastUpdated"></p>

>>>>>>> 31140b42
  <table id="alertsStatusTable">
    <thead>
      <tr>
        <th>Alertname</th>
        <th>Message</th>
        <th>Dashboard Url</th>
        <th>Runback Url</th>
        <th>Generator Url</th>
        <th>Slack Channel</th>
      </tr>
    </thead>
    <tbody id="statusRows">
    </tbody>
  </table>

{% endblock %}

{% block bodyEnd %}
  <script type="module" src="/assets/frontendInit.js"></script>
  <script src="/assets/js/dayjs/dayjs.min.js"></script>
  <script src="/assets/js/dayjs/plugin/relativeTime.js"></script>
  <script src="/assets/js/alerts.js"></script>
{% endblock %}<|MERGE_RESOLUTION|>--- conflicted
+++ resolved
@@ -129,11 +129,8 @@
     </div>
   </form>
 
-<<<<<<< HEAD
-=======
   <p id="lastUpdated"></p>
 
->>>>>>> 31140b42
   <table id="alertsStatusTable">
     <thead>
       <tr>
