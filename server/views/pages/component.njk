--- conflicted
+++ resolved
@@ -24,8 +24,7 @@
 
   <div class="govuk-grid-row">
   <div class="govuk-grid-column-two-thirds">
-<<<<<<< HEAD
-    <h1 data-test="detail-page-title">{{ component.name }}</h1>
+    <h1 data-test="detail-page-title">{{ component.name }} {% if component.archived == true %} (Archived){% endif %}</h1>
 
     {% macro alertMessage(alert) %}
       {{ govukDetails({
@@ -46,10 +45,7 @@
       rows: alerts
       }) }}
     {% endmacro %}
-
-=======
-    <h1 data-test="detail-page-title">{{ component.name }} {% if component.archived == true %} (Archived){% endif %}</h1>
->>>>>>> 27965ea9
+    
     {% if component.alerts | length %}
       <div id ="component-alert-popup" class="govuk-inset-text govuk-!-margin-bottom-4" data-test="alerts">
         {%  set firstAlertRow = [] %}
