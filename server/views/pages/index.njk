{% extends "../partials/layout.njk" %}

{% set pageTitle = applicationName + " - Home" %}
{% set mainClasses = "app-container govuk-body" %}

{% block content %}

  <h1>Developer Portal</h1>
  <p>
    <h2>Areas</h2>
    <ul>
      <li><a class="govuk-link--no-visited-state" href="/service-areas">Service Areas</a></li>
      <li><a class="govuk-link--no-visited-state" href="/teams">Teams</a></li>
    </ul>
    <h2>Services</h2>
    <ul> 
      <li><a class="govuk-link--no-visited-state" href="/product-sets">Product Sets</a></li>
      <li><a class="govuk-link--no-visited-state" href="/products">Products</a></li>
      <li><a class="govuk-link--no-visited-state" href="/components">Components</a></li>
      <li><a class="govuk-link--no-visited-state" href="/components-environments">Components (With Environments)</a></li>
      <li><a class="govuk-link--no-visited-state" href="/namespaces">Namespaces</a></li>
      <li><a class="govuk-link--no-visited-state" href="/github-teams">Github Teams</a></li>
    </ul>
    <h2>Reports</h2>
    <ul>
      <li><a class="govuk-link--no-visited-state" href="/veracode">Veracode</a></li>
      <li><a class="govuk-link--no-visited-state" href="/trivy">Trivy</a></li>
      <li><a class="govuk-link--no-visited-state" href="/reports/rds">RDS</a></li>
    </ul>
    <h2>Tools</h2>
    <ul>
      <li><a class="govuk-link--no-visited-state" href="/monitor">Monitor</a></li>
      <li><a class="govuk-link--no-visited-state" href="/dependencies">Component Dependencies</a></li>
      <li><a class="govuk-link--no-visited-state" href="/product-dependencies">Product Dependencies</a></li>
      <li><a class="govuk-link--no-visited-state" href="/drift-radiator">Deployment Drift Radiator</a></li>
    </ul>
    <h2>Request Forms</h2>
    <ul>
      <li><a class="govuk-link--no-visited-state" href="/component-requests/new">Component request form (Replacing hmpps-projects-bootstrap projects.json)</a></li>
      <li><a class="govuk-link--no-visited-state" href="/component-requests">Component requests</a></li>
<<<<<<< HEAD
      <li><a class="govuk-link--no-visited-state" href="/github-team-requests/new">Github Team request form (hmpps-github-teams)</a></li>
      <li><a class="govuk-link--no-visited-state" href="/github-team-requests">Github Team requests</a></li>
=======
>>>>>>> fd04f4e2
    </ul>
  </p>

{% endblock %}<|MERGE_RESOLUTION|>--- conflicted
+++ resolved
@@ -38,11 +38,9 @@
     <ul>
       <li><a class="govuk-link--no-visited-state" href="/component-requests/new">Component request form (Replacing hmpps-projects-bootstrap projects.json)</a></li>
       <li><a class="govuk-link--no-visited-state" href="/component-requests">Component requests</a></li>
-<<<<<<< HEAD
       <li><a class="govuk-link--no-visited-state" href="/github-team-requests/new">Github Team request form (hmpps-github-teams)</a></li>
       <li><a class="govuk-link--no-visited-state" href="/github-team-requests">Github Team requests</a></li>
-=======
->>>>>>> fd04f4e2
+
     </ul>
   </p>
 
