--- conflicted
+++ resolved
@@ -19,55 +19,32 @@
   <tbody>
     <tr>
       <th>tf_label</th>
-<<<<<<< HEAD
-      <td data-test="tf_label">{{ rdsInstance.tf_label }}</td>
-    </tr>
-    <tr>
-      <th>namespace</th>
-      <td data-test="namespace">{{ rdsInstance.namespace }}</td>
-    </tr>
-    <tr>
-      <th>db_instance_class</th>
-      <td data-test="db_instance_class">{{ rdsInstance.db_instance_class }}</td>
-    </tr>
-    <tr>
-      <th>db_engine_version</th>
-      <td data-test="db_engine_version">{{ rdsInstance.db_engine_version }}</td>
-    </tr>
-    <tr>
-      <th>rds_family</th>
-      <td data-test="rds_family">{{ rdsInstance.rds_family }}</td>
-    </tr>
-    <tr>
-      <th>db_max_allocated_storage</th>
-      <td data-test="db_max_allocated_storage">{{ rdsInstance.db_max_allocated_storage }}</td>
-=======
-      <td>{{ namespace.rdsInstance.tf_label }}</td>
+      <td data-test="tf_label">{{ namespace.rdsInstance.tf_label }}</td>
     </tr>
     <tr>
       <th>tf_mod_version</th>
       <td>{{ namespace.elasticache_cluster.team_name }}</td>
     </tr>
     <tr>
+    <tr>
       <th>namespace</th>
-      <td>{{ namespace.rdsInstance.namespace }}</td>
+      <td data-test="namespace">{{ namespace.rdsInstance.namespace }}</td>
     </tr>
     <tr>
       <th>db_instance_class</th>
-      <td>{{ namespace.rdsInstance.db_instance_class }}</td>
+      <td data-test="db_instance_class">{{ namespace.rdsInstance.db_instance_class }}</td>
     </tr>
     <tr>
       <th>db_engine_version</th>
-      <td>{{ namespace.rdsInstance.db_engine_version }}</td>
+      <td data-test="db_engine_version">{{ namespace.rdsInstance.db_engine_version }}</td>
     </tr>
     <tr>
       <th>rds_family</th>
-      <td>{{ namespace.rdsInstance.rds_family }}</td>
+      <td data-test="rds_family">{{ namespace.rdsInstance.rds_family }}</td>
     </tr>
     <tr>
       <th>db_max_allocated_storage</th>
-      <td>{{ namespace.rdsInstance.db_max_allocated_storage }}</td>
->>>>>>> 5cbc16ab
+      <td data-test="db_max_allocated_storage">{{ namespace.rdsInstance.db_max_allocated_storage }}</td>
     </tr>
     <tr>
       <th>allow_major_version_upgrade</th>
