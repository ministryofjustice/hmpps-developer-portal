{%- from "moj/components/alert/macro.njk" import mojAlert -%}More actions
{% from "govuk/components/summary-list/macro.njk" import govukSummaryList %}
{%- from "moj/components/badge/macro.njk" import mojBadge -%}
{% from "govuk/components/inset-text/macro.njk" import govukInsetText %}
{% extends "../partials/layout.njk" %}

{% set pageTitle = applicationName + " - " + team.name %}
{% set mainClasses = "app-container govuk-body" %}

{% block content %}

  {{ breadCrumb(team.name, [{title: "Teams", href: "/teams"}]) }}

<<<<<<< HEAD
  {% call govukInsetText({ classes: "govuk-!-margin-0 guidance-panel" }) %}
    <p>The information on this page relates to products and components in the production environment only</p>
  {% endcall %}
=======
  <h3>The information on this page relates to products & components in the production environment only</h3>
>>>>>>> 768facd8

  <h1>{{ team.name }}</h1>

<<<<<<< HEAD
{% if team.slackChannelId and team.slackChannelName %}
  <h3>
    Slack Channel:
    <a href="slack://channel?team={{ team.slackWorkspaceId }}&id={{ team.slackChannelId }}" class="slack-icon">#{{ team.slackChannelName }}</a>
  </h3>
{% endif %}
=======
  {% if team.slackChannelId and team.slackChannelName %}
    <h3>
      Slack Channel:
      <a href="slack://channel?team={{ team.slackWorkspaceId }}&id={{ team.slackChannelId }}" class="slack-icon">#{{ team.slackChannelName }}</a>
    </h3>
  {% endif %}
>>>>>>> 768facd8

  {% if team.alertSummary.total > 0 %}
    {{ mojAlert({
    variant: "warning",
    title: "Active Alerts",
    showTitleAsHeading: true,
    dismissible: false,
    html: 'There are actively triggering alerts on one or more components. <a href="/alerts?environment=prod&team=' + team.encodedTeamName + '">Please see active alerts for more</a>.'
    }) }}
  {% else %}
    {{ mojAlert({
    variant: "information",
    title: "No Active Alerts",
    showTitleAsHeading: true,
    dismissible: false,
    html: 'There are currently no actively triggering alerts.'
    }) }}
  {% endif %}

  <h3 class="govuk-heading-m">Alerts and scans requiring investigation</h3>

  <div class="govuk-grid-row hmpps-miniSummaryWrapper govuk-!-margin-bottom-6">
    <div class="govuk-grid-column-one-third">
      <div class="govuk-summary-card">
        <div class="govuk-summary-card__content">
          <dl class="govuk-summary-list">
            <dt class="govuk-summary-list__key">
              Active Alerts
            </dt>
            <div class="govuk-summary-list__row">
              <dt class="govuk-summary-list__key govuk-body govuk-!-font-size-48">
                {{ team.alertSummary.total }}
              </dt>
            </div>
            <div class="govuk-summary-list__row">
              <dd class="govuk-summary-list__value">
                <a class="govuk-link" href="/alerts?environment=prod&team={{ team.encodedTeamName }}">See active alerts</a>
              </dd>
            </div>
          </dl>
        </div>
      </div>
    </div>
    <div class="govuk-grid-column-one-third">
      <div class="govuk-summary-card">
        <div class="govuk-summary-card__content">
          <dl class="govuk-summary-list">
            <dt class="govuk-summary-list__key">
              Trivy (critical & high)
            </dt>
            <div class="govuk-summary-list__row">
              <dt class="govuk-summary-list__key govuk-body govuk-!-font-size-48">
                {{ team.criticalAndHighTrivy }}
              </dt>
            </div>
            <div class="govuk-summary-list__row">
              <dd class="govuk-summary-list__value">
                <a class="govuk-link" href="/trivy-scans?checkbox=environment-prod&team={{ team.encodedTeamName }}">See Trivy scan results</a>
              </dd>
            </div>
          </dl>
        </div>
      </div>
    </div>
    <div class="govuk-grid-column-one-third">
      <div class="govuk-summary-card">
        <div class="govuk-summary-card__content">
          <dl class="govuk-summary-list">
            <dt class="govuk-summary-list__key">
              Veracode (very high & high)
            </dt>
            <div class="govuk-summary-list__row">
              <dt class="govuk-summary-list__key govuk-body govuk-!-font-size-48">
                {{ team.veryHighAndHighVeracode }}
              </dt>
            </div>
            <div class="govuk-summary-list__row">
              <dd class="govuk-summary-list__value">
                <a class="govuk-link" href="/veracode?team={{ team.encodedTeamName }}">See veracode scan results</a>
              </dd>
            </div>
          </dl>
        </div>
      </div>
    </div>
  </div>

  {% if team.channelRecommendations %}
    <h3 class="govuk-heading-m">Monitoring Channel Recommendations</h3>

    <div class="govuk-grid-row">
      <div class="govuk-grid-column-full">
        {% set hasLegacyChannels = false %}
        {% set legacyChannelCount = 0 %}
        {% for rec in channelRecommendations.recommendations %}
          {% if rec.currentChannels.dev == '#dps_alerts_non_prod' or rec.currentChannels.preprod == '#dps_alerts_non_prod' or rec.currentChannels.prod == '#dps_alerts' %}
            {% set hasLegacyChannels = true %}
            {% set legacyChannelCount = legacyChannelCount + 1 %}
          {% endif %}
        {% endfor %}

        {% if hasLegacyChannels %}
          <div class="govuk-warning-text" style="background-color: #fef7f7; padding: 20px; border-left: 5px solid #d4351c; margin-bottom: 30px; border-radius: 4px;">
            <div style="display: flex; align-items: center; gap: 20px;">
              <div style="background: linear-gradient(135deg, #d4351c 0%, #b91c1c 100%); color: white; border-radius: 50%; width: 50px; height: 50px; display: flex; align-items: center; justify-content: center; font-size: 20px; font-weight: bold; box-shadow: 0 2px 8px rgba(212, 53, 28, 0.3); flex-shrink: 0;">
                {{ legacyChannelCount }}
              </div>
              <div style="flex: 1;">
                <div style="display: flex; align-items: center; gap: 8px; margin-bottom: 5px;">
                  <span class="govuk-warning-text__icon" aria-hidden="true" style="font-size: 20px; color: #d4351c;">!</span>
                  <strong style="font-size: 16px; color: #d4351c;">Action Required</strong>
                </div>
                <p class="govuk-body" style="margin: 0; font-size: 16px; line-height: 1.4;">
                  Your team has <strong>{{ legacyChannelCount }} component{{ 's' if legacyChannelCount != 1 else '' }}</strong> using shared DPS alert channels (#dps_alerts, #dps_alerts_non_prod).
                  We recommend migrating to dedicated team channels for better alert management and reduced noise.
                </p>
              </div>
            </div>
          </div>
        {% endif %}

        {% if channelRecommendations.recommendations.length == 0 %}
          <div class="govuk-inset-text">
            <p class="govuk-body">This team currently has no components. If you create one, consider using the suggested alerting channel.</p>
          </div>
        {% endif %}

        <div class="govuk-summary-card" data-test-id="monitoring-recommendations">
          <div class="govuk-summary-card__title-wrapper">
            <h2 class="govuk-summary-card__title">Suggested Channel Structure</h2>
          </div>
          <div class="govuk-summary-card__content">
            {% if channelRecommendations.recommendations.length > 0 %}
              <p class="govuk-body">Based on your team's components, we recommend the following Slack channel structure for monitoring alerts:</p>
            {% else %}
              <p class="govuk-body">We recommend the following Slack channel structure for monitoring alerts when you create components:</p>
            {% endif %}

            <div class="govuk-grid-row">
              <div class="govuk-grid-column-one-half">
                <h4 class="govuk-heading-s">Recommended Channels</h4>
                <ul class="govuk-list govuk-list--bullet">
                  <li><strong>{{ team.channelRecommendations.suggestedChannels.nonProd }}</strong> - For dev and preprod alerts</li>
                  <li><strong>{{ team.channelRecommendations.suggestedChannels.prod }}</strong> - For production alerts</li>
                  <li class="govuk-hint govuk-body-s">Alternative: <strong>{{ team.channelRecommendations.suggestedChannels.prodAlt }}</strong> - Shorter prod channel name</li>
                </ul>
              </div>
              <div class="govuk-grid-column-one-half">
                <h4 class="govuk-heading-s">Channel Structure</h4>
                <pre class="govuk-body-s" style="background-color: #f3f2f1; padding: 15px; border-radius: 4px; font-family: monospace;">{% for line in team.channelTree %}{{ line }}
                {% endfor %}</pre>
              </div>
            </div>

            {% if team.channelRecommendations.recommendations.length > 0 %}
              <details class="govuk-details" data-module="govuk-details">
                <summary class="govuk-details__summary">
            <span class="govuk-details__summary-text">
              Component-by-component breakdown
            </span>
                </summary>
                <div class="govuk-details__text">
                  <table class="govuk-table">
                    <thead class="govuk-table__head">
                    <tr class="govuk-table__row">
                      <th scope="col" class="govuk-table__header">Component</th>
                      <th scope="col" class="govuk-table__header">Environment</th>
                      <th scope="col" class="govuk-table__header">Recommended Channel</th>
                      <th scope="col" class="govuk-table__header">Current Channel</th>
                    </tr>
                    </thead>
                    <tbody class="govuk-table__body">
                    {% for rec in team.channelRecommendations.recommendations %}
                      <tr class="govuk-table__row">
                        <td class="govuk-table__cell" rowspan="3">{{ rec.componentName }}</td>
                        <td class="govuk-table__cell">Dev</td>
                        <td class="govuk-table__cell">{{ rec.environments.dev }}</td>
                        <td class="govuk-table__cell">
                          {% if rec.currentChannels.dev %}
                            {{ rec.currentChannels.dev }}
                          {% else %}
                            <span class="govuk-hint">Not configured</span>
                          {% endif %}
                        </td>
                      </tr>
                      <tr class="govuk-table__row">
                        <td class="govuk-table__cell">Preprod</td>
                        <td class="govuk-table__cell">{{ rec.environments.preprod }}</td>
                        <td class="govuk-table__cell">
                          {% if rec.currentChannels.preprod %}
                            {{ rec.currentChannels.preprod }}
                          {% else %}
                            <span class="govuk-hint">Not configured</span>
                          {% endif %}
                        </td>
                      </tr>
                      <tr class="govuk-table__row">
                        <td class="govuk-table__cell">Prod</td>
                        <td class="govuk-table__cell">{{ rec.environments.prod }}</td>
                        <td class="govuk-table__cell">
                          {% if rec.currentChannels.prod %}
                            {{ rec.currentChannels.prod }}
                          {% else %}
                            <span class="govuk-hint">Not configured</span>
                          {% endif %}
                        </td>
                      </tr>
                    {% endfor %}
                    </tbody>
                  </table>
                </div>
              </details>
            {% endif %}

            <div class="govuk-inset-text">
              <p class="govuk-body-s">
                <strong>Benefits of this structure:</strong>
              </p>
              <ul class="govuk-list govuk-list--bullet govuk-body-s">
                <li>Separates production alerts from non-production to reduce noise</li>
                <li>Centralizes team alerts in dedicated channels</li>
                <li>Follows consistent naming conventions</li>
                <li>Enables better alert management and response times</li>
                <li><strong>Migrates away from shared channels like #dps_alerts</strong> to team-specific channels</li>
              </ul>
            </div>

            {% if hasLegacyChannels %}
              <div class="govuk-warning-text">
                <span class="govuk-warning-text__icon" aria-hidden="true">!</span>
                <strong class="govuk-warning-text__text">
                  <span class="govuk-warning-text__assistive">Warning</span>
                  Your team is currently using shared DPS alert channels (#dps_alerts, #dps_alerts_non_prod).
                  We recommend migrating to dedicated team channels for better alert management and reduced noise.
                </strong>
              </div>
            {% endif %}
          </div>
        </div>
      </div>
    </div>
  {% endif %}

{% endblock %}

{% block pageScripts %}
  <script src="/assets/js/monitoringChannels.js"></script>
{% endblock %}<|MERGE_RESOLUTION|>--- conflicted
+++ resolved
@@ -11,31 +11,18 @@
 
   {{ breadCrumb(team.name, [{title: "Teams", href: "/teams"}]) }}
 
-<<<<<<< HEAD
   {% call govukInsetText({ classes: "govuk-!-margin-0 guidance-panel" }) %}
     <p>The information on this page relates to products and components in the production environment only</p>
   {% endcall %}
-=======
-  <h3>The information on this page relates to products & components in the production environment only</h3>
->>>>>>> 768facd8
 
   <h1>{{ team.name }}</h1>
 
-<<<<<<< HEAD
-{% if team.slackChannelId and team.slackChannelName %}
-  <h3>
-    Slack Channel:
-    <a href="slack://channel?team={{ team.slackWorkspaceId }}&id={{ team.slackChannelId }}" class="slack-icon">#{{ team.slackChannelName }}</a>
-  </h3>
-{% endif %}
-=======
   {% if team.slackChannelId and team.slackChannelName %}
     <h3>
       Slack Channel:
       <a href="slack://channel?team={{ team.slackWorkspaceId }}&id={{ team.slackChannelId }}" class="slack-icon">#{{ team.slackChannelName }}</a>
     </h3>
   {% endif %}
->>>>>>> 768facd8
 
   {% if team.alertSummary.total > 0 %}
     {{ mojAlert({
