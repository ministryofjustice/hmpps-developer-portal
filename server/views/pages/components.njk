{% extends "../partials/layout.njk" %}

{% set pageTitle = applicationName + " - Components" %}
{% set mainClasses = "app-container govuk-body" %}

{% block content %}

{{ breadCrumb("Components", []) }}

  <h1>Components</h1>

  <table id="componentsTable" class="stripe">
		<thead>
			<tr>
				<th>Name</th>
				<th>Product ID</th>
				<th>Product Name</th>
				<th>Github Repository</th>
				<th>Github Admin Enforce branch protection</th>
				<th>Production Slack Channel</th>
<<<<<<< HEAD
				<th class="githubteams">Github Teams</th>
				<th class="githubteams">Github Admin Teams</th>
				<th class="githubteams">Github Write Teams</th>
				<th class="githubteams">Github Maintain Teams</th>
=======
				<th class="githubTeams">Github Teams</th>
				<th class="githubTeams">Github Admin Teams</th>
				<th class="githubTeams">Github Write Teams</th>
				<th class="githubRTeams">Github Maintain Teams</th>
>>>>>>> 725caca2
			</tr>
		</thead>
		<tfoot>
			<tr>
				<th>Name</th>
				<th>Product ID</th>
				<th>Product Name</th>
				<th>Github Repository</th>				
				<th>Github Admin Enforce branch protection</th>
				<th>Production Slack Channel</th>
<<<<<<< HEAD
				<th class="githubteams">Github Teams</th>
				<th class="githubteams">Github Admin Teams</th>
				<th class="githubteams">Github Write Teams</th>
				<th class="githubteams">Github Maintain Teams</th>
=======
				<th class="githubTeams">Github Teams</th>
				<th class="githubTeams">Github Admin Teams</th>
				<th class="githubTeams">Github Write Teams</th>
				<th class="githubTeams">Github Maintain Teams</th>
>>>>>>> 725caca2
			</tr>
		</tfoot>
  </table>

{% endblock %}

{% block bodyEnd %}
  <script type="module" src="/assets/govukFrontendInit.js"></script>
  <script src="/assets/moj/all.js"></script>
  <script src="/assets/js/common.js"></script>
  <script src="/assets/js/components.js"></script>
{% endblock %}<|MERGE_RESOLUTION|>--- conflicted
+++ resolved
@@ -18,17 +18,10 @@
 				<th>Github Repository</th>
 				<th>Github Admin Enforce branch protection</th>
 				<th>Production Slack Channel</th>
-<<<<<<< HEAD
-				<th class="githubteams">Github Teams</th>
-				<th class="githubteams">Github Admin Teams</th>
-				<th class="githubteams">Github Write Teams</th>
-				<th class="githubteams">Github Maintain Teams</th>
-=======
 				<th class="githubTeams">Github Teams</th>
 				<th class="githubTeams">Github Admin Teams</th>
 				<th class="githubTeams">Github Write Teams</th>
 				<th class="githubRTeams">Github Maintain Teams</th>
->>>>>>> 725caca2
 			</tr>
 		</thead>
 		<tfoot>
@@ -39,17 +32,10 @@
 				<th>Github Repository</th>				
 				<th>Github Admin Enforce branch protection</th>
 				<th>Production Slack Channel</th>
-<<<<<<< HEAD
-				<th class="githubteams">Github Teams</th>
-				<th class="githubteams">Github Admin Teams</th>
-				<th class="githubteams">Github Write Teams</th>
-				<th class="githubteams">Github Maintain Teams</th>
-=======
 				<th class="githubTeams">Github Teams</th>
 				<th class="githubTeams">Github Admin Teams</th>
 				<th class="githubTeams">Github Write Teams</th>
 				<th class="githubTeams">Github Maintain Teams</th>
->>>>>>> 725caca2
 			</tr>
 		</tfoot>
   </table>
